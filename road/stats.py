import os
import pandas as pd
import numpy as np
import json
<<<<<<< HEAD
from road.validation_road_utils import compute_and_combine_stats
=======
from validation_road_utils import compute_and_combine_stats
>>>>>>> 27dac3fe

def prepare_time_period_dfs(est_df, obs_df, times, combined_df_cols):
    # Call the compute_and_combine_stats function to get the combined DataFrame
    combined_df = compute_and_combine_stats(est_df, obs_df, times, combined_df_cols)

    # Remove duplicates based on `A` and `B`
    combined_df = combined_df.drop_duplicates(subset=['A', 'B'], keep='first')

    # Columns to include in the time-period-specific DataFrames
    calculation_cols = [
        'Estimated Volume',
        'Observed Volume',
        'Errors',
        'Squared Errors',
        'Percent Errors'
    ]

    time_period_dfs = {}

    for period in times:
        # Select columns specific to the current period
        matching_column_indices = [
            i for i, col_name in enumerate(combined_df.columns) if period in col_name
        ]
        select_time_period_df = combined_df.iloc[:, matching_column_indices]

        # Retain the base columns
        specific_columns_combined_df = combined_df[combined_df_cols + ['Observed Volume Category']]

        # Combine base columns with period-specific columns
        select_time_period_loc_df = pd.concat(
            [specific_columns_combined_df, select_time_period_df], axis=1
        )

        # Rename columns for clarity
        new_column_names = combined_df_cols + ['Observed Volume Category'] + \
            calculation_cols[:len(select_time_period_loc_df.columns) - len(combined_df_cols) - 1]
        select_time_period_loc_df.columns = new_column_names

        time_period_dfs[period] = select_time_period_loc_df

    return time_period_dfs



<<<<<<< HEAD
def classify_observation_volume(volume):
    if volume < 10000:
        return '<10k'
    elif 10000 <= volume < 20000:
        return '10-20k'
    elif 20000 <= volume < 50000:
        return '20-50k'
    else:
        return '>=50k'
=======
# def classify_observation_volume(volume):
#     if volume < 10000:
#         return '<10k'
#     elif 10000 <= volume < 20000:
#         return '10-20k'
#     elif 20000 <= volume < 50000:
#         return '20-50k'
#     else:
#         return '>=50k'
>>>>>>> 27dac3fe


# Define function to reset index and rename columns
def reset_index_and_rename(df, group_var):
    df.index.name = group_var
    df = df.reset_index()
    return df


# Define function to reorder DataFrame based on group_var
def reorder_dataframe(df, group_var):
    # Define the default order as None
    order = None
    
    # Determine the correct order based on group_var
    if group_var == 'AT Group':
        order = ['Core/CBD', 'UrbBiz', 'Urb', 'Sub', 'All Locations']
    elif group_var == 'FT Group':
        order = ['Fwy/Ramp', 'Art', 'Col', 'Loc', 'All Locations']
    elif group_var == 'Observed Volume':
        order = ['<10k', '10-20k', '20-50k', '>=50k', 'All Locations']

    # Reorder the DataFrame if a valid order is found
    if order is not None:
        df = df.set_index(group_var)
        df = df.reindex(order)
        df = df.reset_index()

    return df

def calculate_metrics(df, group_var_column, period):
    # Get unique groups for reindexing
    unique_groups = df[group_var_column].unique()

    # Group and calculate aggregated values
    sum_estimated = df.groupby(group_var_column)['Estimated Volume'].sum().reindex(unique_groups, fill_value=0)
    sum_observed = df.groupby(group_var_column)['Observed Volume'].sum().reindex(unique_groups, fill_value=0)

    group = df.groupby(group_var_column).agg(
        sum_squared_errors=('Squared Errors', 'sum'),
        sum_observed=('Observed Volume', 'sum'),
        count=('Loc Type', 'count')
    ).reindex(unique_groups, fill_value=0)

    # Calculate RMSE and percent RMSE
    group['RMSE'] = np.where(
        group['sum_observed'] > 0,
        np.sqrt(group['sum_squared_errors'] / np.maximum(group['count'], 1)) /
        (group['sum_observed'] / np.maximum(group['count'], 1)),
        np.nan
    )
    group['percent_rmse'] = group['RMSE'] * 100

    # Calculate relative error and estimated-to-observed ratio
    relative_error = pd.Series(
        (sum_estimated - sum_observed) / np.where(sum_observed > 0, sum_observed, np.nan),
        index=unique_groups
    )
    est_obs_ratio = pd.Series(
        np.where(sum_observed > 0, (sum_estimated / sum_observed) * 100, np.nan),
        index=unique_groups
    )

    # Calculate total metrics across all groups
    total_sum_squared_errors = df['Squared Errors'].sum()
    total_sum_observed = df['Observed Volume'].sum()
    total_count = df.shape[0]

    total_rmse = np.sqrt(total_sum_squared_errors / total_count) / \
                 (total_sum_observed / total_count if total_sum_observed > 0 else np.nan)
    total_percent_rmse = total_rmse * 100 if total_rmse is not np.nan else np.nan

    total_sum_estimated = df['Estimated Volume'].sum()
    total_relative_error = (total_sum_estimated - total_sum_observed) / total_sum_observed \
        if total_sum_observed > 0 else np.nan
    total_est_obs_ratio = (total_sum_estimated / total_sum_observed) * 100 if total_sum_observed > 0 else np.nan

    return group['percent_rmse'], relative_error, est_obs_ratio, total_percent_rmse, total_relative_error, total_est_obs_ratio



def generate_and_save_tables(outdir, time_period_dfs, group_vars):
    import os

    # Ensure the output directory exists
    os.makedirs(outdir, exist_ok=True)

    # Loop through each group variable
    
    for group_var in group_vars:
        percent_rmse_df = pd.DataFrame()
        relative_error_df = pd.DataFrame()
        est_obs_ratio_df = pd.DataFrame()

        for period, df in time_period_dfs.items():
            # Calculate metrics
            percent_rmse, relative_error, est_obs_ratio, total_percent_rmse, total_relative_error, total_est_obs_ratio = calculate_metrics(
                df, group_var, period
            )
            percent_rmse_df[period] = percent_rmse
            relative_error_df[period] = relative_error
            est_obs_ratio_df[period] = est_obs_ratio
        

            # # Add totals for all locations
            percent_rmse_df.loc['All Locations', period] = total_percent_rmse
            relative_error_df.loc['All Locations', period] = total_relative_error
            est_obs_ratio_df.loc['All Locations', period] = total_est_obs_ratio

        # # Reset index and rename columns
        percent_rmse_df = reset_index_and_rename(percent_rmse_df, group_var)
        relative_error_df = reset_index_and_rename(relative_error_df, group_var)
        est_obs_ratio_df = reset_index_and_rename(est_obs_ratio_df, group_var)

        # # Reorder DataFrame based on group_var
        percent_rmse_df = reorder_dataframe(percent_rmse_df, group_var)
        relative_error_df = reorder_dataframe(relative_error_df, group_var)
        est_obs_ratio_df = reorder_dataframe(est_obs_ratio_df, group_var)


        counts = df[group_var].value_counts()
<<<<<<< HEAD

=======
>>>>>>> 27dac3fe

        # Create a count DataFrame
        count_df = pd.DataFrame(counts).reset_index()
        count_df.columns = [group_var, 'Count']

        # Add total count row
        total_count = count_df['Count'].sum()
        total_row = pd.DataFrame({group_var: ['All Locations'], 'Count': [total_count]})
        count_df = pd.concat([count_df, total_row], ignore_index=True)

        # Reorder and reset the DataFrame for output
        count_df = reorder_dataframe(count_df, group_var)

        # Round the metrics DataFrames for better readability
<<<<<<< HEAD
        percent_rmse_df = percent_rmse_df.round(1)
        relative_error_df = relative_error_df.round(2)
        est_obs_ratio_df = est_obs_ratio_df.round(3)
=======
        percent_rmse_df = percent_rmse_df.applymap(lambda x: f"{x:.1f}" if isinstance(x, (int, float)) else x)
        relative_error_df = relative_error_df.applymap(lambda x: f"{x:.2f}" if isinstance(x, (int, float)) else x)
        est_obs_ratio_df = est_obs_ratio_df.applymap(lambda x: f"{x:.3f}" if isinstance(x, (int, float)) else x)
>>>>>>> 27dac3fe

        if group_var == 'Observed Volume Category':
            file_prefix = "observedvolume"
        else:
            file_prefix = f"{group_var.replace(' ', '').lower()}"


        # Save the DataFrames to CSV
<<<<<<< HEAD
        count_df.to_csv(f'{outdir}/{file_prefix}_count.csv', index=False)
        percent_rmse_df.to_csv(f'{outdir}/percent_rmse_{file_prefix}.csv', index=False)
        relative_error_df.to_csv(f'{outdir}/relative_error_{file_prefix}.csv', index=False)
        est_obs_ratio_df.to_csv(f'{outdir}/est_obs_ratio_{file_prefix}.csv', index=False)

=======
        count_df.to_csv(f'{file_prefix}count.csv', index=False)
        percent_rmse_df.to_csv(f'percent_rmse_{file_prefix}.csv', index=False)
        relative_error_df.to_csv(f'relative_error_{file_prefix}.csv', index=False)
        est_obs_ratio_df.to_csv(f'est_obs_ratio_{file_prefix}.csv', index=False)
>>>>>>> 27dac3fe

        melted_percent_rmse_df = percent_rmse_df.melt(
<<<<<<< HEAD
            id_vars=[group_var], var_name='Time Period', value_name='Percent RMSE'
        )
=======
                id_vars=[group_var], var_name='Time Period', value_name='Percent RMSE'
            )
>>>>>>> 27dac3fe
        melted_relative_error_df = relative_error_df.melt(
            id_vars=[group_var], var_name='Time Period', value_name='Relative Error'
        )
        melted_est_obs_ratio_df = est_obs_ratio_df.melt(
            id_vars=[group_var], var_name='Time Period', value_name='Est/Obs Ratio'
        )
<<<<<<< HEAD

        # Save melted dataframes to CSV
        melted_percent_rmse_df.to_csv(
            f'{outdir}/{file_prefix}_percent_rmse_melted.csv', index=False
        )
        melted_relative_error_df.to_csv(
            f'{outdir}/{file_prefix}_relative_error_melted.csv', index=False
        )
        melted_est_obs_ratio_df.to_csv(
            f'{outdir}/{file_prefix}_est_obs_ratio_melted.csv', index=False
        )

        # Generate the Vega-Lite files
        generate_and_save_vega_lite_configs(outdir, group_var, file_prefix)



=======
        # Save melted dataframes to CSV
        melted_percent_rmse_df.to_csv(
            f'{file_prefix}_percent_rmse_melted.csv', index=False
        )
        melted_relative_error_df.to_csv(
            f'{file_prefix}_relative_error_melted.csv', index=False
        )
        melted_est_obs_ratio_df.to_csv(
            f'{file_prefix}_est_obs_ratio_melted.csv', index=False
        )

        # Generate the Vega-Lite files
        generate_and_save_vega_lite_configs(outdir, group_var, file_prefix)



>>>>>>> 27dac3fe
def generate_and_save_vega_lite_configs(outdir, group_var, file_prefix):
    output_dir = os.getcwd()
    os.makedirs(output_dir, exist_ok=True)

    metrics = ["percent_rmse", "relative_error", "est_obs_ratio"]
    metric_fields = ["Percent RMSE", "Relative Error", "Est/Obs Ratio"]
    file_suffixes = [
        "percent_rmse_melted.csv",
        "relative_error_melted.csv",
        "est_obs_ratio_melted.csv"]

    group_var_sort_orders = {
        'AT Group': [
            'All Locations',
            'Core/CBD',
            'UrbBiz',
            'Urb',
            'Sub'
        ],
        'FT Group': [
            'All Locations',
            'Fwy/Ramp',
            'Art',
            'Col',
            'Loc'
        ],
        'Observed Volume': [
            'All Locations',
            '<10k',
            '10-20k',
            '20-50k',
            '>=50k'
        ],
    }
    custom_order = group_var_sort_orders.get(group_var, None)

<<<<<<< HEAD
    for metric, y_field, file_suffix in zip(
            metrics, metric_fields, file_suffixes):
        file_path = os.path.join(output_dir, f"{file_prefix}_{file_suffix}")
        
        # Adjust group_var for the naming step if it's 'Observed Volume Category'
        naming_group_var = "observedvolume" if group_var == 'Observed Volume Category' else group_var.lower().replace(' ', '')
=======
    for metric, y_field, file_suffix in zip(metrics, metric_fields, file_suffixes):
        file_path = os.path.join(output_dir, f"{file_prefix}{file_suffix}")
>>>>>>> 27dac3fe

        # Adjust group_var for the naming step if it's 'Observed Volume Category'
        naming_group_var = "observedvolume" if group_var == 'Observed Volume Category' else group_var.lower().replace(' ', '')

        config = {
            "$schema": "https://vega.github.io/schema/vega-lite/v5.json",
            "data": {
<<<<<<< HEAD
                "url": f"{outdir}/{file_prefix}_{file_suffix}"
=======
                "url": f"{outdir}/{file_prefix}{file_suffix}"
>>>>>>> 27dac3fe
            },
            "mark": {
                "type": "bar",
                "stroke": "black",
                "cursor": "pointer",
                "tooltip": True
            },
            "encoding": {
                "x": {
                    "field": "Time Period",
                    "type": "nominal",
                    "sort": ["Daily", "AM", "MD", "PM", "EV", "EA"],
                    "axis": {"title": None, "labelAngle": -90}
                },
                "y": {"field": y_field, "type": "quantitative"},
                "detail": {"field": y_field},
                "xOffset": {
                    "field": group_var,
                    "type": "nominal",
                    "sort": custom_order,
                },
                "color": {
                    "field": group_var,
                    "type": "nominal",
                    "legend": {"title": "Category"},
                    "sort": custom_order,
                }
            }
        }
        config_file_path = os.path.join(
            output_dir, f"{outdir}/{naming_group_var}_{metric}.vega.json")
        try:
            with open(config_file_path, 'w') as f:
                json.dump(config, f, indent=4)
            print(f"Configuration for {metric} saved to: {config_file_path}")
        except Exception as e:
            print(f"Failed to save configuration for {metric}: {e}")
<|MERGE_RESOLUTION|>--- conflicted
+++ resolved
@@ -1,390 +1,322 @@
-import os
-import pandas as pd
-import numpy as np
-import json
-<<<<<<< HEAD
-from road.validation_road_utils import compute_and_combine_stats
-=======
-from validation_road_utils import compute_and_combine_stats
->>>>>>> 27dac3fe
-
-def prepare_time_period_dfs(est_df, obs_df, times, combined_df_cols):
-    # Call the compute_and_combine_stats function to get the combined DataFrame
-    combined_df = compute_and_combine_stats(est_df, obs_df, times, combined_df_cols)
-
-    # Remove duplicates based on `A` and `B`
-    combined_df = combined_df.drop_duplicates(subset=['A', 'B'], keep='first')
-
-    # Columns to include in the time-period-specific DataFrames
-    calculation_cols = [
-        'Estimated Volume',
-        'Observed Volume',
-        'Errors',
-        'Squared Errors',
-        'Percent Errors'
-    ]
-
-    time_period_dfs = {}
-
-    for period in times:
-        # Select columns specific to the current period
-        matching_column_indices = [
-            i for i, col_name in enumerate(combined_df.columns) if period in col_name
-        ]
-        select_time_period_df = combined_df.iloc[:, matching_column_indices]
-
-        # Retain the base columns
-        specific_columns_combined_df = combined_df[combined_df_cols + ['Observed Volume Category']]
-
-        # Combine base columns with period-specific columns
-        select_time_period_loc_df = pd.concat(
-            [specific_columns_combined_df, select_time_period_df], axis=1
-        )
-
-        # Rename columns for clarity
-        new_column_names = combined_df_cols + ['Observed Volume Category'] + \
-            calculation_cols[:len(select_time_period_loc_df.columns) - len(combined_df_cols) - 1]
-        select_time_period_loc_df.columns = new_column_names
-
-        time_period_dfs[period] = select_time_period_loc_df
-
-    return time_period_dfs
-
-
-
-<<<<<<< HEAD
-def classify_observation_volume(volume):
-    if volume < 10000:
-        return '<10k'
-    elif 10000 <= volume < 20000:
-        return '10-20k'
-    elif 20000 <= volume < 50000:
-        return '20-50k'
-    else:
-        return '>=50k'
-=======
-# def classify_observation_volume(volume):
-#     if volume < 10000:
-#         return '<10k'
-#     elif 10000 <= volume < 20000:
-#         return '10-20k'
-#     elif 20000 <= volume < 50000:
-#         return '20-50k'
-#     else:
-#         return '>=50k'
->>>>>>> 27dac3fe
-
-
-# Define function to reset index and rename columns
-def reset_index_and_rename(df, group_var):
-    df.index.name = group_var
-    df = df.reset_index()
-    return df
-
-
-# Define function to reorder DataFrame based on group_var
-def reorder_dataframe(df, group_var):
-    # Define the default order as None
-    order = None
-    
-    # Determine the correct order based on group_var
-    if group_var == 'AT Group':
-        order = ['Core/CBD', 'UrbBiz', 'Urb', 'Sub', 'All Locations']
-    elif group_var == 'FT Group':
-        order = ['Fwy/Ramp', 'Art', 'Col', 'Loc', 'All Locations']
-    elif group_var == 'Observed Volume':
-        order = ['<10k', '10-20k', '20-50k', '>=50k', 'All Locations']
-
-    # Reorder the DataFrame if a valid order is found
-    if order is not None:
-        df = df.set_index(group_var)
-        df = df.reindex(order)
-        df = df.reset_index()
-
-    return df
-
-def calculate_metrics(df, group_var_column, period):
-    # Get unique groups for reindexing
-    unique_groups = df[group_var_column].unique()
-
-    # Group and calculate aggregated values
-    sum_estimated = df.groupby(group_var_column)['Estimated Volume'].sum().reindex(unique_groups, fill_value=0)
-    sum_observed = df.groupby(group_var_column)['Observed Volume'].sum().reindex(unique_groups, fill_value=0)
-
-    group = df.groupby(group_var_column).agg(
-        sum_squared_errors=('Squared Errors', 'sum'),
-        sum_observed=('Observed Volume', 'sum'),
-        count=('Loc Type', 'count')
-    ).reindex(unique_groups, fill_value=0)
-
-    # Calculate RMSE and percent RMSE
-    group['RMSE'] = np.where(
-        group['sum_observed'] > 0,
-        np.sqrt(group['sum_squared_errors'] / np.maximum(group['count'], 1)) /
-        (group['sum_observed'] / np.maximum(group['count'], 1)),
-        np.nan
-    )
-    group['percent_rmse'] = group['RMSE'] * 100
-
-    # Calculate relative error and estimated-to-observed ratio
-    relative_error = pd.Series(
-        (sum_estimated - sum_observed) / np.where(sum_observed > 0, sum_observed, np.nan),
-        index=unique_groups
-    )
-    est_obs_ratio = pd.Series(
-        np.where(sum_observed > 0, (sum_estimated / sum_observed) * 100, np.nan),
-        index=unique_groups
-    )
-
-    # Calculate total metrics across all groups
-    total_sum_squared_errors = df['Squared Errors'].sum()
-    total_sum_observed = df['Observed Volume'].sum()
-    total_count = df.shape[0]
-
-    total_rmse = np.sqrt(total_sum_squared_errors / total_count) / \
-                 (total_sum_observed / total_count if total_sum_observed > 0 else np.nan)
-    total_percent_rmse = total_rmse * 100 if total_rmse is not np.nan else np.nan
-
-    total_sum_estimated = df['Estimated Volume'].sum()
-    total_relative_error = (total_sum_estimated - total_sum_observed) / total_sum_observed \
-        if total_sum_observed > 0 else np.nan
-    total_est_obs_ratio = (total_sum_estimated / total_sum_observed) * 100 if total_sum_observed > 0 else np.nan
-
-    return group['percent_rmse'], relative_error, est_obs_ratio, total_percent_rmse, total_relative_error, total_est_obs_ratio
-
-
-
-def generate_and_save_tables(outdir, time_period_dfs, group_vars):
-    import os
-
-    # Ensure the output directory exists
-    os.makedirs(outdir, exist_ok=True)
-
-    # Loop through each group variable
-    
-    for group_var in group_vars:
-        percent_rmse_df = pd.DataFrame()
-        relative_error_df = pd.DataFrame()
-        est_obs_ratio_df = pd.DataFrame()
-
-        for period, df in time_period_dfs.items():
-            # Calculate metrics
-            percent_rmse, relative_error, est_obs_ratio, total_percent_rmse, total_relative_error, total_est_obs_ratio = calculate_metrics(
-                df, group_var, period
-            )
-            percent_rmse_df[period] = percent_rmse
-            relative_error_df[period] = relative_error
-            est_obs_ratio_df[period] = est_obs_ratio
-        
-
-            # # Add totals for all locations
-            percent_rmse_df.loc['All Locations', period] = total_percent_rmse
-            relative_error_df.loc['All Locations', period] = total_relative_error
-            est_obs_ratio_df.loc['All Locations', period] = total_est_obs_ratio
-
-        # # Reset index and rename columns
-        percent_rmse_df = reset_index_and_rename(percent_rmse_df, group_var)
-        relative_error_df = reset_index_and_rename(relative_error_df, group_var)
-        est_obs_ratio_df = reset_index_and_rename(est_obs_ratio_df, group_var)
-
-        # # Reorder DataFrame based on group_var
-        percent_rmse_df = reorder_dataframe(percent_rmse_df, group_var)
-        relative_error_df = reorder_dataframe(relative_error_df, group_var)
-        est_obs_ratio_df = reorder_dataframe(est_obs_ratio_df, group_var)
-
-
-        counts = df[group_var].value_counts()
-<<<<<<< HEAD
-
-=======
->>>>>>> 27dac3fe
-
-        # Create a count DataFrame
-        count_df = pd.DataFrame(counts).reset_index()
-        count_df.columns = [group_var, 'Count']
-
-        # Add total count row
-        total_count = count_df['Count'].sum()
-        total_row = pd.DataFrame({group_var: ['All Locations'], 'Count': [total_count]})
-        count_df = pd.concat([count_df, total_row], ignore_index=True)
-
-        # Reorder and reset the DataFrame for output
-        count_df = reorder_dataframe(count_df, group_var)
-
-        # Round the metrics DataFrames for better readability
-<<<<<<< HEAD
-        percent_rmse_df = percent_rmse_df.round(1)
-        relative_error_df = relative_error_df.round(2)
-        est_obs_ratio_df = est_obs_ratio_df.round(3)
-=======
-        percent_rmse_df = percent_rmse_df.applymap(lambda x: f"{x:.1f}" if isinstance(x, (int, float)) else x)
-        relative_error_df = relative_error_df.applymap(lambda x: f"{x:.2f}" if isinstance(x, (int, float)) else x)
-        est_obs_ratio_df = est_obs_ratio_df.applymap(lambda x: f"{x:.3f}" if isinstance(x, (int, float)) else x)
->>>>>>> 27dac3fe
-
-        if group_var == 'Observed Volume Category':
-            file_prefix = "observedvolume"
-        else:
-            file_prefix = f"{group_var.replace(' ', '').lower()}"
-
-
-        # Save the DataFrames to CSV
-<<<<<<< HEAD
-        count_df.to_csv(f'{outdir}/{file_prefix}_count.csv', index=False)
-        percent_rmse_df.to_csv(f'{outdir}/percent_rmse_{file_prefix}.csv', index=False)
-        relative_error_df.to_csv(f'{outdir}/relative_error_{file_prefix}.csv', index=False)
-        est_obs_ratio_df.to_csv(f'{outdir}/est_obs_ratio_{file_prefix}.csv', index=False)
-
-=======
-        count_df.to_csv(f'{file_prefix}count.csv', index=False)
-        percent_rmse_df.to_csv(f'percent_rmse_{file_prefix}.csv', index=False)
-        relative_error_df.to_csv(f'relative_error_{file_prefix}.csv', index=False)
-        est_obs_ratio_df.to_csv(f'est_obs_ratio_{file_prefix}.csv', index=False)
->>>>>>> 27dac3fe
-
-        melted_percent_rmse_df = percent_rmse_df.melt(
-<<<<<<< HEAD
-            id_vars=[group_var], var_name='Time Period', value_name='Percent RMSE'
-        )
-=======
-                id_vars=[group_var], var_name='Time Period', value_name='Percent RMSE'
-            )
->>>>>>> 27dac3fe
-        melted_relative_error_df = relative_error_df.melt(
-            id_vars=[group_var], var_name='Time Period', value_name='Relative Error'
-        )
-        melted_est_obs_ratio_df = est_obs_ratio_df.melt(
-            id_vars=[group_var], var_name='Time Period', value_name='Est/Obs Ratio'
-        )
-<<<<<<< HEAD
-
-        # Save melted dataframes to CSV
-        melted_percent_rmse_df.to_csv(
-            f'{outdir}/{file_prefix}_percent_rmse_melted.csv', index=False
-        )
-        melted_relative_error_df.to_csv(
-            f'{outdir}/{file_prefix}_relative_error_melted.csv', index=False
-        )
-        melted_est_obs_ratio_df.to_csv(
-            f'{outdir}/{file_prefix}_est_obs_ratio_melted.csv', index=False
-        )
-
-        # Generate the Vega-Lite files
-        generate_and_save_vega_lite_configs(outdir, group_var, file_prefix)
-
-
-
-=======
-        # Save melted dataframes to CSV
-        melted_percent_rmse_df.to_csv(
-            f'{file_prefix}_percent_rmse_melted.csv', index=False
-        )
-        melted_relative_error_df.to_csv(
-            f'{file_prefix}_relative_error_melted.csv', index=False
-        )
-        melted_est_obs_ratio_df.to_csv(
-            f'{file_prefix}_est_obs_ratio_melted.csv', index=False
-        )
-
-        # Generate the Vega-Lite files
-        generate_and_save_vega_lite_configs(outdir, group_var, file_prefix)
-
-
-
->>>>>>> 27dac3fe
-def generate_and_save_vega_lite_configs(outdir, group_var, file_prefix):
-    output_dir = os.getcwd()
-    os.makedirs(output_dir, exist_ok=True)
-
-    metrics = ["percent_rmse", "relative_error", "est_obs_ratio"]
-    metric_fields = ["Percent RMSE", "Relative Error", "Est/Obs Ratio"]
-    file_suffixes = [
-        "percent_rmse_melted.csv",
-        "relative_error_melted.csv",
-        "est_obs_ratio_melted.csv"]
-
-    group_var_sort_orders = {
-        'AT Group': [
-            'All Locations',
-            'Core/CBD',
-            'UrbBiz',
-            'Urb',
-            'Sub'
-        ],
-        'FT Group': [
-            'All Locations',
-            'Fwy/Ramp',
-            'Art',
-            'Col',
-            'Loc'
-        ],
-        'Observed Volume': [
-            'All Locations',
-            '<10k',
-            '10-20k',
-            '20-50k',
-            '>=50k'
-        ],
-    }
-    custom_order = group_var_sort_orders.get(group_var, None)
-
-<<<<<<< HEAD
-    for metric, y_field, file_suffix in zip(
-            metrics, metric_fields, file_suffixes):
-        file_path = os.path.join(output_dir, f"{file_prefix}_{file_suffix}")
-        
-        # Adjust group_var for the naming step if it's 'Observed Volume Category'
-        naming_group_var = "observedvolume" if group_var == 'Observed Volume Category' else group_var.lower().replace(' ', '')
-=======
-    for metric, y_field, file_suffix in zip(metrics, metric_fields, file_suffixes):
-        file_path = os.path.join(output_dir, f"{file_prefix}{file_suffix}")
->>>>>>> 27dac3fe
-
-        # Adjust group_var for the naming step if it's 'Observed Volume Category'
-        naming_group_var = "observedvolume" if group_var == 'Observed Volume Category' else group_var.lower().replace(' ', '')
-
-        config = {
-            "$schema": "https://vega.github.io/schema/vega-lite/v5.json",
-            "data": {
-<<<<<<< HEAD
-                "url": f"{outdir}/{file_prefix}_{file_suffix}"
-=======
-                "url": f"{outdir}/{file_prefix}{file_suffix}"
->>>>>>> 27dac3fe
-            },
-            "mark": {
-                "type": "bar",
-                "stroke": "black",
-                "cursor": "pointer",
-                "tooltip": True
-            },
-            "encoding": {
-                "x": {
-                    "field": "Time Period",
-                    "type": "nominal",
-                    "sort": ["Daily", "AM", "MD", "PM", "EV", "EA"],
-                    "axis": {"title": None, "labelAngle": -90}
-                },
-                "y": {"field": y_field, "type": "quantitative"},
-                "detail": {"field": y_field},
-                "xOffset": {
-                    "field": group_var,
-                    "type": "nominal",
-                    "sort": custom_order,
-                },
-                "color": {
-                    "field": group_var,
-                    "type": "nominal",
-                    "legend": {"title": "Category"},
-                    "sort": custom_order,
-                }
-            }
-        }
-        config_file_path = os.path.join(
-            output_dir, f"{outdir}/{naming_group_var}_{metric}.vega.json")
-        try:
-            with open(config_file_path, 'w') as f:
-                json.dump(config, f, indent=4)
-            print(f"Configuration for {metric} saved to: {config_file_path}")
-        except Exception as e:
-            print(f"Failed to save configuration for {metric}: {e}")
+import os
+import pandas as pd
+import numpy as np
+import json
+from road.validation_road_utils import compute_and_combine_stats
+
+def prepare_time_period_dfs(est_df, obs_df, times, combined_df_cols):
+    # Call the compute_and_combine_stats function to get the combined DataFrame
+    combined_df = compute_and_combine_stats(est_df, obs_df, times, combined_df_cols)
+
+    # Remove duplicates based on `A` and `B`
+    combined_df = combined_df.drop_duplicates(subset=['A', 'B'], keep='first')
+
+    # Columns to include in the time-period-specific DataFrames
+    calculation_cols = [
+        'Estimated Volume',
+        'Observed Volume',
+        'Errors',
+        'Squared Errors',
+        'Percent Errors'
+    ]
+
+    time_period_dfs = {}
+
+    for period in times:
+        # Select columns specific to the current period
+        matching_column_indices = [
+            i for i, col_name in enumerate(combined_df.columns) if period in col_name
+        ]
+        select_time_period_df = combined_df.iloc[:, matching_column_indices]
+
+        # Retain the base columns
+        specific_columns_combined_df = combined_df[combined_df_cols + ['Observed Volume Category']]
+
+        # Combine base columns with period-specific columns
+        select_time_period_loc_df = pd.concat(
+            [specific_columns_combined_df, select_time_period_df], axis=1
+        )
+
+        # Rename columns for clarity
+        new_column_names = combined_df_cols + ['Observed Volume Category'] + \
+            calculation_cols[:len(select_time_period_loc_df.columns) - len(combined_df_cols) - 1]
+        select_time_period_loc_df.columns = new_column_names
+
+        time_period_dfs[period] = select_time_period_loc_df
+
+    return time_period_dfs
+
+
+
+def classify_observation_volume(volume):
+    if volume < 10000:
+        return '<10k'
+    elif 10000 <= volume < 20000:
+        return '10-20k'
+    elif 20000 <= volume < 50000:
+        return '20-50k'
+    else:
+        return '>=50k'
+
+
+# Define function to reset index and rename columns
+def reset_index_and_rename(df, group_var):
+    df.index.name = group_var
+    df = df.reset_index()
+    return df
+
+
+# Define function to reorder DataFrame based on group_var
+def reorder_dataframe(df, group_var):
+    # Define the default order as None
+    order = None
+    
+    # Determine the correct order based on group_var
+    if group_var == 'AT Group':
+        order = ['Core/CBD', 'UrbBiz', 'Urb', 'Sub', 'All Locations']
+    elif group_var == 'FT Group':
+        order = ['Fwy/Ramp', 'Art', 'Col', 'Loc', 'All Locations']
+    elif group_var == 'Observed Volume':
+        order = ['<10k', '10-20k', '20-50k', '>=50k', 'All Locations']
+
+    # Reorder the DataFrame if a valid order is found
+    if order is not None:
+        df = df.set_index(group_var)
+        df = df.reindex(order)
+        df = df.reset_index()
+
+    return df
+
+def calculate_metrics(df, group_var_column, period):
+    # Get unique groups for reindexing
+    unique_groups = df[group_var_column].unique()
+
+    # Group and calculate aggregated values
+    sum_estimated = df.groupby(group_var_column)['Estimated Volume'].sum().reindex(unique_groups, fill_value=0)
+    sum_observed = df.groupby(group_var_column)['Observed Volume'].sum().reindex(unique_groups, fill_value=0)
+
+    group = df.groupby(group_var_column).agg(
+        sum_squared_errors=('Squared Errors', 'sum'),
+        sum_observed=('Observed Volume', 'sum'),
+        count=('Loc Type', 'count')
+    ).reindex(unique_groups, fill_value=0)
+
+    # Calculate RMSE and percent RMSE
+    group['RMSE'] = np.where(
+        group['sum_observed'] > 0,
+        np.sqrt(group['sum_squared_errors'] / np.maximum(group['count'], 1)) /
+        (group['sum_observed'] / np.maximum(group['count'], 1)),
+        np.nan
+    )
+    group['percent_rmse'] = group['RMSE'] * 100
+
+    # Calculate relative error and estimated-to-observed ratio
+    relative_error = pd.Series(
+        (sum_estimated - sum_observed) / np.where(sum_observed > 0, sum_observed, np.nan),
+        index=unique_groups
+    )
+    est_obs_ratio = pd.Series(
+        np.where(sum_observed > 0, (sum_estimated / sum_observed) * 100, np.nan),
+        index=unique_groups
+    )
+
+    # Calculate total metrics across all groups
+    total_sum_squared_errors = df['Squared Errors'].sum()
+    total_sum_observed = df['Observed Volume'].sum()
+    total_count = df.shape[0]
+
+    total_rmse = np.sqrt(total_sum_squared_errors / total_count) / \
+                 (total_sum_observed / total_count if total_sum_observed > 0 else np.nan)
+    total_percent_rmse = total_rmse * 100 if total_rmse is not np.nan else np.nan
+
+    total_sum_estimated = df['Estimated Volume'].sum()
+    total_relative_error = (total_sum_estimated - total_sum_observed) / total_sum_observed \
+        if total_sum_observed > 0 else np.nan
+    total_est_obs_ratio = (total_sum_estimated / total_sum_observed) * 100 if total_sum_observed > 0 else np.nan
+
+    return group['percent_rmse'], relative_error, est_obs_ratio, total_percent_rmse, total_relative_error, total_est_obs_ratio
+
+
+
+def generate_and_save_tables(outdir, time_period_dfs, group_vars):
+    import os
+
+    # Ensure the output directory exists
+    os.makedirs(outdir, exist_ok=True)
+
+    # Loop through each group variable
+    
+    for group_var in group_vars:
+        percent_rmse_df = pd.DataFrame()
+        relative_error_df = pd.DataFrame()
+        est_obs_ratio_df = pd.DataFrame()
+
+        for period, df in time_period_dfs.items():
+            # Calculate metrics
+            percent_rmse, relative_error, est_obs_ratio, total_percent_rmse, total_relative_error, total_est_obs_ratio = calculate_metrics(
+                df, group_var, period
+            )
+            percent_rmse_df[period] = percent_rmse
+            relative_error_df[period] = relative_error
+            est_obs_ratio_df[period] = est_obs_ratio
+        
+
+            # # Add totals for all locations
+            percent_rmse_df.loc['All Locations', period] = total_percent_rmse
+            relative_error_df.loc['All Locations', period] = total_relative_error
+            est_obs_ratio_df.loc['All Locations', period] = total_est_obs_ratio
+
+        # # Reset index and rename columns
+        percent_rmse_df = reset_index_and_rename(percent_rmse_df, group_var)
+        relative_error_df = reset_index_and_rename(relative_error_df, group_var)
+        est_obs_ratio_df = reset_index_and_rename(est_obs_ratio_df, group_var)
+
+        # # Reorder DataFrame based on group_var
+        percent_rmse_df = reorder_dataframe(percent_rmse_df, group_var)
+        relative_error_df = reorder_dataframe(relative_error_df, group_var)
+        est_obs_ratio_df = reorder_dataframe(est_obs_ratio_df, group_var)
+
+
+        counts = df[group_var].value_counts()
+
+
+        # Create a count DataFrame
+        count_df = pd.DataFrame(counts).reset_index()
+        count_df.columns = [group_var, 'Count']
+
+        # Add total count row
+        total_count = count_df['Count'].sum()
+        total_row = pd.DataFrame({group_var: ['All Locations'], 'Count': [total_count]})
+        count_df = pd.concat([count_df, total_row], ignore_index=True)
+
+        # Reorder and reset the DataFrame for output
+        count_df = reorder_dataframe(count_df, group_var)
+
+        # Round the metrics DataFrames for better readability
+        percent_rmse_df = percent_rmse_df.applymap(lambda x: f"{x:.1f}" if isinstance(x, (int, float)) else x)
+        relative_error_df = relative_error_df.applymap(lambda x: f"{x:.2f}" if isinstance(x, (int, float)) else x)
+        est_obs_ratio_df = est_obs_ratio_df.applymap(lambda x: f"{x:.3f}" if isinstance(x, (int, float)) else x)
+
+        if group_var == 'Observed Volume Category':
+            file_prefix = "observedvolume"
+        else:
+            file_prefix = f"{group_var.replace(' ', '').lower()}"
+
+
+        # Save the DataFrames to CSV
+        count_df.to_csv(f'{outdir}/{file_prefix}_count.csv', index=False)
+        percent_rmse_df.to_csv(f'{outdir}/percent_rmse_{file_prefix}.csv', index=False)
+        relative_error_df.to_csv(f'{outdir}/relative_error_{file_prefix}.csv', index=False)
+        est_obs_ratio_df.to_csv(f'{outdir}/est_obs_ratio_{file_prefix}.csv', index=False)
+
+
+        # Melt dataframes for easier plotting or analysis
+        melted_percent_rmse_df = percent_rmse_df.melt(
+            id_vars=[group_var], var_name='Time Period', value_name='Percent RMSE'
+        )
+        melted_relative_error_df = relative_error_df.melt(
+            id_vars=[group_var], var_name='Time Period', value_name='Relative Error'
+        )
+        melted_est_obs_ratio_df = est_obs_ratio_df.melt(
+            id_vars=[group_var], var_name='Time Period', value_name='Est/Obs Ratio'
+        )
+
+        # Save melted dataframes to CSV
+        melted_percent_rmse_df.to_csv(
+            f'{outdir}/{file_prefix}_percent_rmse_melted.csv', index=False
+        )
+        melted_relative_error_df.to_csv(
+            f'{outdir}/{file_prefix}_relative_error_melted.csv', index=False
+        )
+        melted_est_obs_ratio_df.to_csv(
+            f'{outdir}/{file_prefix}_est_obs_ratio_melted.csv', index=False
+        )
+
+        # Generate the Vega-Lite files
+        generate_and_save_vega_lite_configs(outdir, group_var, file_prefix)
+
+
+
+def generate_and_save_vega_lite_configs(outdir, group_var, file_prefix):
+    output_dir = os.getcwd()
+    os.makedirs(output_dir, exist_ok=True)
+
+    metrics = ["percent_rmse", "relative_error", "est_obs_ratio"]
+    metric_fields = ["Percent RMSE", "Relative Error", "Est/Obs Ratio"]
+    file_suffixes = [
+        "percent_rmse_melted.csv",
+        "relative_error_melted.csv",
+        "est_obs_ratio_melted.csv"]
+
+    group_var_sort_orders = {
+        'AT Group': [
+            'All Locations',
+            'Core/CBD',
+            'UrbBiz',
+            'Urb',
+            'Sub'
+        ],
+        'FT Group': [
+            'All Locations',
+            'Fwy/Ramp',
+            'Art',
+            'Col',
+            'Loc'
+        ],
+        'Observed Volume': [
+            'All Locations',
+            '<10k',
+            '10-20k',
+            '20-50k',
+            '>=50k'
+        ],
+    }
+    custom_order = group_var_sort_orders.get(group_var, None)
+
+    for metric, y_field, file_suffix in zip(metrics, metric_fields, file_suffixes):
+        file_path = os.path.join(output_dir, f"{file_prefix}{file_suffix}")
+
+        # Adjust group_var for the naming step if it's 'Observed Volume Category'
+        naming_group_var = "observedvolume" if group_var == 'Observed Volume Category' else group_var.lower().replace(' ', '')
+
+        config = {
+            "$schema": "https://vega.github.io/schema/vega-lite/v5.json",
+            "data": {
+                "url": f"{outdir}/{file_prefix}_{file_suffix}"
+            },
+            "mark": {
+                "type": "bar",
+                "stroke": "black",
+                "cursor": "pointer",
+                "tooltip": True
+            },
+            "encoding": {
+                "x": {
+                    "field": "Time Period",
+                    "type": "nominal",
+                    "sort": ["Daily", "AM", "MD", "PM", "EV", "EA"],
+                    "axis": {"title": None, "labelAngle": -90}
+                },
+                "y": {"field": y_field, "type": "quantitative"},
+                "detail": {"field": y_field},
+                "xOffset": {
+                    "field": group_var,
+                    "type": "nominal",
+                    "sort": custom_order,
+                },
+                "color": {
+                    "field": group_var,
+                    "type": "nominal",
+                    "legend": {"title": "Category"},
+                    "sort": custom_order,
+                }
+            }
+        }
+        config_file_path = os.path.join(
+            output_dir, f"{outdir}/{naming_group_var}_{metric}.vega.json")
+        try:
+            with open(config_file_path, 'w') as f:
+                json.dump(config, f, indent=4)
+            print(f"Configuration for {metric} saved to: {config_file_path}")
+        except Exception as e:
+            print(f"Failed to save configuration for {metric}: {e}")